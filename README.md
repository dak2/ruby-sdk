--- conflicted
+++ resolved
@@ -456,7 +456,9 @@
 
 Annotations can be set either through the class definition using the `annotations` class method or when defining a tool using the `define` method.
 
-<<<<<<< HEAD
+> [!NOTE]
+> This **Tool Annotations** feature is supported starting from `protocol_version: '2025-03-26'`.
+
 ### Tool Output Schemas
 
 Tools can optionally define an `output_schema` to specify the expected structure of their results. This works similarly to how `input_schema` is defined and can be used in three ways:
@@ -552,10 +554,6 @@
 - **Backward Compatibility**: Tools returning structured content SHOULD also include serialized JSON in a TextContent block
 
 The output schema follows standard JSON Schema format and helps ensure consistent data exchange between MCP servers and clients.
-=======
-> [!NOTE]
-> This **Tool Annotations** feature is supported starting from `protocol_version: '2025-03-26'`.
->>>>>>> 5c5f420f
 
 ### Prompts
 
